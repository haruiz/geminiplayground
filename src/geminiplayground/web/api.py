--- conflicted
+++ resolved
@@ -23,7 +23,7 @@
 from fastapi.concurrency import run_in_threadpool
 from geminiplayground.core import GeminiClient, GeminiPlayground, ToolCall
 from geminiplayground.utils import (
-    GitUtils, VideoUtils, ImageUtils, PDFUtils, LibUtils
+    GitUtils, VideoUtils, ImageUtils, PDFUtils, LibUtils, FileUtils
 )
 from geminiplayground.parts import (
     GitRepoBranchNotFoundException,
@@ -131,7 +131,6 @@
                 logger.error(
                     f"Error cloning repository {repo_name} from {repo_path} branch {repo_branch}: {e}"
                 )
-<<<<<<< HEAD
             finally:
                 await session.commit()
     except Exception as e:
@@ -163,8 +162,6 @@
                 logger.error(
                     f"Error copying repository {repo_name} from {repo_path} to {repo_target_folder}: {e}"
                 )
-=======
->>>>>>> 86716809
             finally:
                 await session.commit()
     except Exception as e:
@@ -197,10 +194,7 @@
             ), f"Invalid repository path: {repo_path}"
         else:
             raise Exception(f"Invalid repository path: {repo_path}")
-<<<<<<< HEAD
-
-=======
->>>>>>> 86716809
+
         repo_name = GitUtils.get_repo_name(repo_path)
         new_part = MultimodalPartDBModel(name=repo_name, content_type="repo")
         db_session.add(new_part)
@@ -210,14 +204,11 @@
             background_tasks.add_task(
                 clone_repo_task, repo_name, repo_path, repo_branch
             )
-<<<<<<< HEAD
         else:
             repo_target_folder = PLAYGROUND_HOME_DIR.joinpath("repos").joinpath(repo_name)
             background_tasks.add_task(
                 copy_repo_task, repo_name, repo_path, str(repo_target_folder)
             )
-=======
->>>>>>> 86716809
     except Exception as e:
         raise HTTPException(status_code=500, detail=repr(e))
     return JSONResponse(content={"content": "Repository created"})
@@ -370,7 +361,9 @@
             if multimodal_part_db_entry.content_type == "repo":
                 repo_folder = repo_folder.joinpath(part_id)
                 if repo_folder.exists():
+                    FileUtils.clear_folder(repo_folder)
                     shutil.rmtree(repo_folder)
+
             else:
                 multimodal_part = MultimodalPartFactory.from_path(
                     PLAYGROUND_HOME_DIR.joinpath(part_id)

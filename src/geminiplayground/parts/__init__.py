--- conflicted
+++ resolved
@@ -3,10 +3,7 @@
 from .multimodal_part import MultimodalPart
 from .video_part import VideoFile
 from .audio_part import AudioFile
-<<<<<<< HEAD
 from .pdf_part import PdfFile
-from .multimodal_part_factory import MultimodalPartFactory
-=======
 from .multimodal_part_factory import MultimodalPartFactory
 
 __all__ = [
@@ -17,5 +14,4 @@
     "ImageFile",
     "AudioFile",
     "MultimodalPartFactory"
-]
->>>>>>> 581668d9
+]